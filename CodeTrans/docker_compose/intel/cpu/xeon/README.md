# Deploying CodeTrans on Intel® Xeon® Processors

This document outlines the single node deployment process for a CodeTrans application utilizing the [GenAIComps](https://github.com/opea-project/GenAIComps.git) microservices on Intel Xeon server. The steps include pulling Docker images, container deployment via Docker Compose, and service execution using microservices `llm`.

## Table of Contents

1. [CodeTrans Quick Start Deployment](#codetrans-quick-start-deployment)
2. [CodeTrans Docker Compose Files](#codetrans-docker-compose-files)
3. [Validate Microservices](#validate-microservices)
4. [Conclusion](#conclusion)

## CodeTrans Quick Start Deployment

This section describes how to quickly deploy and test the CodeTrans service manually on an Intel® Xeon® processor. The basic steps are:

1. [Access the Code](#access-the-code)
2. [Configure the Deployment Environment](#configure-the-deployment-environment)
3. [Deploy the Services Using Docker Compose](#deploy-the-services-using-docker-compose)
4. [Check the Deployment Status](#check-the-deployment-status)
5. [Validate the Pipeline](#validate-the-pipeline)
6. [Cleanup the Deployment](#cleanup-the-deployment)

### Access the Code

Clone the GenAIExample repository and access the CodeTrans Intel® Xeon® platform Docker Compose files and supporting scripts:

```bash
git clone https://github.com/opea-project/GenAIExamples.git
cd GenAIExamples/CodeTrans
```

Then checkout a released version, such as v1.3:

```bash
git checkout v1.3
```

### Configure the Deployment Environment

To set up environment variables for deploying CodeTrans services, set up some parameters specific to the deployment environment and source the `set_env.sh` script in this directory:

```bash
export host_ip="External_Public_IP"           # ip address of the node
export HF_TOKEN="Your_HuggingFace_API_Token"
export http_proxy="Your_HTTP_Proxy"           # http proxy if any
export https_proxy="Your_HTTPs_Proxy"         # https proxy if any
export no_proxy=localhost,127.0.0.1,$host_ip  # additional no proxies if needed
export NGINX_PORT=${your_nginx_port}          # your usable port for nginx, 80 for example
cd docker_compose/intel/
source set_env.sh
```

Consult the section on [CodeTrans Service configuration](#codetrans-configuration) for information on how service specific configuration parameters affect deployments.

### Deploy the Services Using Docker Compose

To deploy the CodeTrans services, execute the `docker compose up` command with the appropriate arguments. For a default deployment, execute the command below. It uses the 'compose.yaml' file.

```bash
cd cpu/xeon
docker compose -f compose.yaml up -d
```

> **Note**: developers should build docker image from source when:
>
> - Developing off the git main branch (as the container's ports in the repo may be different > from the published docker image).
> - Unable to download the docker image.
> - Use a specific version of Docker image.

Please refer to the table below to build different microservices from source:

| Microservice | Deployment Guide                                                                                               |
| ------------ | -------------------------------------------------------------------------------------------------------------- |
| vLLM         | [vLLM build guide](https://github.com/opea-project/GenAIComps/tree/main/comps/third_parties/vllm#build-docker) |
| LLM          | [LLM build guide](https://github.com/opea-project/GenAIComps/tree/main/comps/llms)                             |
| MegaService  | [MegaService build guide](../../../../README_miscellaneous.md#build-megaservice-docker-image)                  |
| UI           | [Basic UI build guide](../../../../README_miscellaneous.md#build-ui-docker-image)                              |

### Check the Deployment Status

After running docker compose, check if all the containers launched via docker compose have started:

```bash
docker ps -a
```

For the default deployment, the following 5 containers should have started:

```
CONTAINER ID   IMAGE                                                   COMMAND                  CREATED        STATUS        PORTS                                                                                  NAMES
b3e1388fa2ca   opea/nginx:${RELEASE_VERSION}                           "/usr/local/bin/star…"   32 hours ago   Up 2 hours   0.0.0.0:80->80/tcp, :::80->80/tcp                                                      codetrans-xeon-nginx-server
3b5fa9a722da   opea/codetrans-ui:${RELEASE_VERSION}                    "docker-entrypoint.s…"   32 hours ago   Up 2 hours   0.0.0.0:5173->5173/tcp, :::5173->5173/tcp                                              codetrans-xeon-ui-server
d3b37f3d1faa   opea/codetrans:${RELEASE_VERSION}                       "python codetrans.py"    32 hours ago   Up 2 hours   0.0.0.0:7777->7777/tcp, :::7777->7777/tcp                                              codetrans-xeon-backend-server
24cae0db1a70   opea/llm-textgen:${RELEASE_VERSION}                     "bash entrypoint.sh"     32 hours ago   Up 2 hours   0.0.0.0:9000->9000/tcp, :::9000->9000/tcp                                              codetrans-xeon-llm-server
b98fa07a4f5c   opea/vllm:${RELEASE_VERSION}                            "python3 -m vllm.ent…"   32 hours ago   Up 2 hours   0.0.0.0:9009->80/tcp, :::9009->80/tcp                                                  codetrans-xeon-vllm-service
```

If any issues are encountered during deployment, refer to the [Troubleshooting](../../../../README_miscellaneous.md#troubleshooting) section.

### Validate the Pipeline

Once the CodeTrans services are running, test the pipeline using the following command:

```bash
curl http://${host_ip}:7777/v1/codetrans \
    -H "Content-Type: application/json" \
    -d '{"language_from": "Golang","language_to": "Python","source_code": "package main\n\nimport \"fmt\"\nfunc main() {\n    fmt.Println(\"Hello, World!\");\n}"}'
```

**Note** : Access the CodeTrans UI by web browser through this URL: `http://${host_ip}:80`. Please confirm the `80` port is opened in the firewall. To validate each microservie used in the pipeline refer to the [Validate Microservices](#validate-microservices) section.

### Cleanup the Deployment

To stop the containers associated with the deployment, execute the following command:

```bash
docker compose -f compose.yaml down
```

## Configuration Parameters

Key parameters are configured via environment variables set before running `docker compose up`.

| Environment Variable                    | Description                                                                                                           | Default (Set Externally)              |
| :-------------------------------------- | :-------------------------------------------------------------------------------------------------------------------- | :------------------------------------ |
| `HOST_IP`                               | External IP address of the host machine. **Required.**                                                                | `your_external_ip_address`            |
| `HF_TOKEN`                              | Your Hugging Face Hub token for model access. **Required.**                                                           | `your_huggingface_token`              |
| `LLM_MODEL_ID`                          | Hugging Face model ID for the CodeTrans LLM (used by TGI/vLLM service). Configured within `compose.yaml` environment. | `mistralai/Mistral-7B-Instruct-v0.3`  |
| `LLM_ENDPOINT`                          | Internal URL for the LLM serving endpoint (used by `codetrans-xeon-llm-server`). Configured in `compose.yaml`.        | `http://${HOST_IP}:8008`              |
| `LLM_COMPONENT_NAME`                    | LLM component name for the LLM Microservice.                                                                          | `OpeaTextGenService`                  |
| `BACKEND_SERVICE_ENDPOINT`              | External URL for the CodeTrans Gateway (MegaService). Derived from `HOST_IP` and port `7778`.                         | `http://${HOST_IP}:7777/v1/codetrans` |
| `FRONTEND_SERVICE_PORT`                 | Host port mapping for the frontend UI. Configured in `compose.yaml`.                                                  | `5173`                                |
| `BACKEND_SERVICE_PORT`                  | Host port mapping for the backend MegaService. Configured in `compose.yaml`.                                          | `7777`                                |
| `http_proxy` / `https_proxy`/`no_proxy` | Network proxy settings (if required).                                                                                 | `""`                                  |

## CodeTrans Docker Compose Files

In the context of deploying a CodeTrans pipeline on an Intel® Xeon® platform, we can pick and choose different large language model serving frameworks. The table below outlines the various configurations that are available as part of the application. These configurations can be used as templates and can be extended to different components available in [GenAIComps](https://github.com/opea-project/GenAIComps.git).

| File                                         | Description                                                                                                                                                                                                                                               |
| -------------------------------------------- | --------------------------------------------------------------------------------------------------------------------------------------------------------------------------------------------------------------------------------------------------------- |
<<<<<<< HEAD
| [compose.yaml](./compose.yaml) | Default compose file using vllm as serving framework and redis as vector database |
| [compose_tgi.yaml](./compose_tgi.yaml) | The LLM serving framework is TGI. All other configurations remain the same as the default |
| [compose_remote.yaml](./compose_remote.yaml) | The LLM used is hosted on a remote server and an endpoint is used to access this model. Additional environment variables need to be set before running. See [instructions](#running-llm-models-with-remote-endpoints) below. |
=======
| [compose.yaml](./compose.yaml)               | Default compose file using vllm as serving framework and redis as vector database                                                                                                                                                                         |
| [compose_tgi.yaml](./compose_tgi.yaml)       | The LLM serving framework is TGI. All other configurations remain the same as the default                                                                                                                                                                 |
| [compose_remote.yaml](./compose_remote.yaml) | The LLM used is hosted on a remote server and an endpoint is used to access this model. Additional environment variables need to be set before running. See [instructions](#running-llm-models-deployed-on-remote-servers-with-compose_remoteyaml) below. |
>>>>>>> 08300add

### Running LLM models with remote endpoints

When models are deployed on a remote server, a base URL and an API key are required to access them. To set up a remote server and acquire the base URL and API key, refer to [Intel® AI for Enterprise Inference](https://www.intel.com/content/www/us/en/products/docs/accelerator-engines/enterprise-ai.html) offerings. 

Set the following environment variables. `REMOTE_ENDPOINT` is the HTTPS endpoint of the remote server (i.e. https://api.inference.denvrdata.com). `API_KEY` is the access token or key to access the model(s) on the server. `LLM_MODEL_ID` is the model card which may need to be overwritten depending on what it is set to `set_env.sh`.

```bash
export REMOTE_ENDPOINT=<https-endpoint-of-remote-server>
export API_KEY=<your-api-key>
export LLM_MODEL_ID=<model-card>
```

After setting these environment variables, run `docker compose` with `compose_remote.yaml`.

## Validate Microservices

1. LLM backend Service

   In the first startup, this service will take more time to download, load and warm up the model. After it's finished, the service will be ready.

   Try the command below to check whether the LLM serving is ready.

   ```bash
   # vLLM service
   docker logs codetrans-xeon-vllm-service 2>&1 | grep complete
   # If the service is ready, you will get the response like below.
   INFO:     Application startup complete.
   ```

   ```bash
   # TGI service
   docker logs codetrans-xeon-tgi-service | grep Connected
   # If the service is ready, you will get the response like below.
   2024-09-03T02:47:53.402023Z  INFO text_generation_router::server: router/src/server.rs:2311: Connected
   ```

   Then try the `cURL` command below to validate services.

   ```bash
   # either vLLM or TGI service
   curl http://${host_ip}:8008/v1/chat/completions \
     -X POST \
     -d '{"inputs":"    ### System: Please translate the following Golang codes into  Python codes.    ### Original codes:    '\'''\'''\''Golang    \npackage main\n\nimport \"fmt\"\nfunc main() {\n    fmt.Println(\"Hello, World!\");\n    '\'''\'''\''    ### Translated codes:","parameters":{"max_new_tokens":17, "do_sample": true}}' \
     -H 'Content-Type: application/json'
   ```

2. LLM Microservice

   ```bash
   curl http://${host_ip}:9000/v1/chat/completions\
     -X POST \
     -d '{"query":"    ### System: Please translate the following Golang codes into  Python codes.    ### Original codes:    '\'''\'''\''Golang    \npackage main\n\nimport \"fmt\"\nfunc main() {\n    fmt.Println(\"Hello, World!\");\n    '\'''\'''\''    ### Translated codes:"}' \
     -H 'Content-Type: application/json'
   ```

3. MegaService

   ```bash
   curl http://${host_ip}:7777/v1/codetrans \
       -H "Content-Type: application/json" \
       -d '{"language_from": "Golang","language_to": "Python","source_code": "package main\n\nimport \"fmt\"\nfunc main() {\n    fmt.Println(\"Hello, World!\");\n}"}'
   ```

4. Nginx Service

   ```bash
   curl http://${host_ip}:${NGINX_PORT}/v1/codetrans \
       -H "Content-Type: application/json" \
       -d '{"language_from": "Golang","language_to": "Python","source_code": "package main\n\nimport \"fmt\"\nfunc main() {\n    fmt.Println(\"Hello, World!\");\n}"}'
   ```

## Conclusion

This guide should enable developer to deploy the default configuration or any of the other compose yaml files for different configurations. It also highlights the configurable parameters that can be set before deployment.<|MERGE_RESOLUTION|>--- conflicted
+++ resolved
@@ -139,15 +139,9 @@
 
 | File                                         | Description                                                                                                                                                                                                                                               |
 | -------------------------------------------- | --------------------------------------------------------------------------------------------------------------------------------------------------------------------------------------------------------------------------------------------------------- |
-<<<<<<< HEAD
 | [compose.yaml](./compose.yaml) | Default compose file using vllm as serving framework and redis as vector database |
 | [compose_tgi.yaml](./compose_tgi.yaml) | The LLM serving framework is TGI. All other configurations remain the same as the default |
 | [compose_remote.yaml](./compose_remote.yaml) | The LLM used is hosted on a remote server and an endpoint is used to access this model. Additional environment variables need to be set before running. See [instructions](#running-llm-models-with-remote-endpoints) below. |
-=======
-| [compose.yaml](./compose.yaml)               | Default compose file using vllm as serving framework and redis as vector database                                                                                                                                                                         |
-| [compose_tgi.yaml](./compose_tgi.yaml)       | The LLM serving framework is TGI. All other configurations remain the same as the default                                                                                                                                                                 |
-| [compose_remote.yaml](./compose_remote.yaml) | The LLM used is hosted on a remote server and an endpoint is used to access this model. Additional environment variables need to be set before running. See [instructions](#running-llm-models-deployed-on-remote-servers-with-compose_remoteyaml) below. |
->>>>>>> 08300add
 
 ### Running LLM models with remote endpoints
 
